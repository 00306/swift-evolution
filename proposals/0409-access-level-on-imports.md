--- conflicted
+++ resolved
@@ -179,11 +179,7 @@
 There are four factors requiring a transitive dependency to be loaded;
 if none of these apply, the dependency can be hidden.
 
-<<<<<<< HEAD
-1. `public` dependencies must always be loaded by transitive clients.
-=======
-1. Public or `@usableFromInline` dependencies must always be loaded by transitive clients.
->>>>>>> 106a441d
+1. `public` or `@usableFromInline` dependencies must always be loaded by transitive clients.
 
 2. All dependencies of a non-resilient module must be loaded by transitive clients.
    This is because types in the module can use types from those dependencies in their storage,
